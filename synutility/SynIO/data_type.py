import os
import json
import pickle
import numpy as np
from numpy import ndarray
from joblib import dump, load
from typing import List, Dict, Any, Generator
from synutility.SynIO.debug import setup_logging

logger = setup_logging()


def save_database(database: list[dict], pathname: str = "./Data/database.json") -> None:
    """
    Save a database (a list of dictionaries) to a JSON file.

    Args:
        database: The database to be saved.
        pathname: The path where the database will be saved.
                    Defaults to './Data/database.json'.

    Raises:
        TypeError: If the database is not a list of dictionaries.
        ValueError: If there is an error writing the file.
    """
    if not all(isinstance(item, dict) for item in database):
        raise TypeError("Database should be a list of dictionaries.")

    try:
        with open(pathname, "w") as f:
            json.dump(database, f)
    except IOError as e:
        raise ValueError(f"Error writing to file {pathname}: {e}")


def load_database(pathname: str = "./Data/database.json") -> List[Dict]:
    """
    Load a database (a list of dictionaries) from a JSON file.

    Args:
        pathname: The path from where the database will be loaded.
                    Defaults to './Data/database.json'.

    Returns:
        The loaded database.

    Raises:
        ValueError: If there is an error reading the file.
    """
    try:
        with open(pathname, "r") as f:
            database = json.load(f)  # Load the JSON data from the file
        return database
    except IOError as e:
        raise ValueError(f"Error reading to file {pathname}: {e}")


def save_to_pickle(data: List[Dict[str, Any]], filename: str) -> None:
    """
    Save a list of dictionaries to a pickle file.

    Parameters:
    data (List[Dict[str, Any]]): A list of dictionaries to be saved.
    filename (str): The name of the file where the data will be saved.
    """
    with open(filename, "wb") as file:
        pickle.dump(data, file)


def load_from_pickle(filename: str) -> List[Any]:
    """
    Load data from a pickle file.

    Parameters:
    filename (str): The name of the pickle file to load data from.

    Returns:
    List[Any]: The data loaded from the pickle file.
    """
    with open(filename, "rb") as file:
        return pickle.load(file)


def load_gml_as_text(gml_file_path):
    """
    Load the contents of a GML file as a text string.

    Parameters:
    - gml_file_path (str): The file path to the GML file.

    Returns:
    - str: The text content of the GML file.
    """
    try:
        with open(gml_file_path, "r") as file:
            return file.read()
    except FileNotFoundError:
        print(f"File not found: {gml_file_path}")
        return None
    except Exception as e:
        print(f"An error occurred: {e}")
        return None


def save_compressed(array: ndarray, filename: str) -> None:
    """
    Saves a NumPy array in a compressed format using .npz extension.

    Parameters:
    - array (ndarray): The NumPy array to be saved.
    - filename (str): The file path or name to save the array to,
    with a '.npz' extension.

    Returns:
    - None: This function does not return any value.
    """
    np.savez_compressed(filename, array=array)


def load_compressed(filename: str) -> ndarray:
    """
    Loads a NumPy array from a compressed .npz file.

    Parameters:
    - filename (str): The path of the .npz file to load.

    Returns:
    - ndarray: The loaded NumPy array.

    Raises:
    - KeyError: If the .npz file does not contain an array with the key 'array'.
    """
    with np.load(filename) as data:
        if "array" in data:
            return data["array"]
        else:
            raise KeyError(
                "The .npz file does not contain" + " an array with the key 'array'."
            )


def save_model(model: Any, filename: str) -> None:
    """
    Save a machine learning model to a file using joblib.

    Parameters:
    - model (Any): The machine learning model to save.
    - filename (str): The path to the file where the model will be saved.
    """
    dump(model, filename)
    logger.info(f"Model saved successfully to {filename}")


def load_model(filename: str) -> Any:
    """
    Load a machine learning model from a file using joblib.

    Parameters:
    - filename (str): The path to the file from which the model will be loaded.

    Returns:
    - Any: The loaded machine learning model.
    """
    model = load(filename)
    logger.info(f"Model loaded successfully from {filename}")
    return model


def save_dict_to_json(data: dict, file_path: str) -> None:
    """
    Save a dictionary to a JSON file.

    Parameters:
    -----------
    data : dict
        The dictionary to be saved.

    file_path : str
        The path to the file where the dictionary should be saved.
        Make sure the file has a .json extension.

    Returns:
    --------
    None
    """
    with open(file_path, "w") as json_file:
        json.dump(data, json_file, indent=4)

    logger.info(f"Dictionary successfully saved to {file_path}")


def load_dict_from_json(file_path: str) -> dict:
    """
    Load a dictionary from a JSON file.

    Parameters:
    -----------
    file_path : str
        The path to the JSON file from which to load the dictionary.
        Make sure the file has a .json extension.

    Returns:
    --------
    dict
        The dictionary loaded from the JSON file.
    """
    try:
        with open(file_path, "r") as json_file:
            data = json.load(json_file)
        logger.info(f"Dictionary successfully loaded from {file_path}")
        return data
    except Exception as e:
        logger.error(e)
        return None


def load_from_pickle_generator(file_path: str) -> Generator[Any, None, None]:
    """
    A generator that yields items from a pickle file where each pickle load returns a list
    of dictionaries.

    Paremeters:
    - file_path (str): The path to the pickle file to load.

    - Yields:
    Any: Yields a single item from the list of dictionaries stored in the pickle file.
    """
    with open(file_path, "rb") as file:
        while True:
            try:
                batch_items = pickle.load(file)
                for item in batch_items:
                    yield item
            except EOFError:
                break
<<<<<<< HEAD
=======


>>>>>>> 8c172326
def collect_data(num_batches: int, temp_dir: str, file_template: str) -> List[Any]:
    """
    Collects and aggregates data from multiple pickle files into a single list.

    Paremeters:
    - num_batches (int): The number of batch files to process.
    - temp_dir (str): The directory where the batch files are stored.
    - file_template (str): The template string for batch file names, expecting an integer
    formatter.

    Returns:
    List[Any]: A list of aggregated data items from all batch files.
    """
    collected_data: List[Any] = []
    for i in range(num_batches):
        file_path = os.path.join(temp_dir, file_template.format(i))
        for item in load_from_pickle_generator(file_path):
            collected_data.append(item)
    return collected_data<|MERGE_RESOLUTION|>--- conflicted
+++ resolved
@@ -233,11 +233,8 @@
                     yield item
             except EOFError:
                 break
-<<<<<<< HEAD
-=======
-
-
->>>>>>> 8c172326
+
+
 def collect_data(num_batches: int, temp_dir: str, file_template: str) -> List[Any]:
     """
     Collects and aggregates data from multiple pickle files into a single list.
